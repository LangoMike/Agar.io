--- conflicted
+++ resolved
@@ -196,12 +196,8 @@
 4. **Enemy Behavior**: Learn AI patterns to predict their movements
 5. **Growth Optimization**: Use diminishing returns to plan your growth strategy
 
-<<<<<<< HEAD
 ## 🐛 Known Issues
 
-=======
-# ISSUES
->>>>>>> b549e9ab
 - Some visual artifacts may occur during rapid zoom changes
 
 ## Contributing
@@ -226,11 +222,7 @@
 
 ---
 
-<<<<<<< HEAD
-**Current Version**: 1.1.0  
-=======
-**Current Version**: 1.0.15  
->>>>>>> b549e9ab
+**Current Version**: 1.1.0
 **Last Updated**: September 2025  
 **Python Version**: 3.8+  
 **Pygame Version**: 2.6.0+  
